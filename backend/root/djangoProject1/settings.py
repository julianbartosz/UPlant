--- conflicted
+++ resolved
@@ -267,7 +267,6 @@
 
 import sys
 if 'test' in sys.argv:
-<<<<<<< HEAD
     # Existing settings
     DATABASES = {
         'default': {
@@ -285,15 +284,6 @@
     # Disable default garden creation in tests
     SKIP_DEFAULT_GARDEN_CREATION = True
 
-=======
-    DATABASES = {
-        'default': {
-            'ENGINE': 'django.db.backends.sqlite3',
-            'NAME': ':memory:',  # Use in-memory database for faster tests
-        }
-    }
-    
->>>>>>> b034770d
      # Skip migrations when testing
     class DisableMigrations:
         def __contains__(self, item):
@@ -302,7 +292,6 @@
         def __getitem__(self, item):
             return None
             
-<<<<<<< HEAD
     MIGRATION_MODULES = DisableMigrations()
 
 ENABLE_SEARCH_INDEXING = True
@@ -326,7 +315,4 @@
     }
 }
 
-SKIP_CACHE_INITIALIZATION = True
-=======
-    MIGRATION_MODULES = DisableMigrations()
->>>>>>> b034770d
+SKIP_CACHE_INITIALIZATION = True