# backend/root/user_management/views.py
"""
User Management Views for UPlant

This module contains Django class-based views for handling user-related operations
through traditional Django templates (not API endpoints). These views manage:
1. User registration/creation
2. Password changes
3. User profile updates

These template-based views complement the API endpoints defined in api/views.py
and are primarily used for the web interface.
"""

from django.urls import reverse_lazy
<<<<<<< HEAD
from django.views.generic import CreateView, UpdateView
from django.contrib.auth.mixins import LoginRequiredMixin
from user_management.forms import CustomUserCreationForm, CustomPasswordChangeForm
=======
from django.views.generic import CreateView, UpdateView, ListView, DetailView, DeleteView, FormView
from django.contrib.auth.mixins import LoginRequiredMixin, UserPassesTestMixin
from user_management.forms import CustomUserCreationForm, CustomUserUpdateForm, CustomPasswordChangeForm
>>>>>>> b034770d
from user_management.models import User
from django.db.models import Q
from django.contrib import messages

<<<<<<< HEAD
=======


class UserDeleteView(LoginRequiredMixin, UserPassesTestMixin, DeleteView):
    model = User
    template_name = 'user_management/user_confirm_delete.html'
    success_url = reverse_lazy('user_management:user_list')

    def test_func(self):
        return self.request.user.is_superuser or self.request.user.id == self.kwargs['pk']


>>>>>>> b034770d
class UserCreateView(CreateView):
    """
    Handles new user registration through web forms.
    
    This view processes the user registration form, creates new user accounts,
    and redirects users to the login page upon successful account creation.
    
    Attributes:
        model: The User model to create instances of
        form_class: The form used for user creation with validation logic
        template_name: The template that renders the registration form
        success_url: Where to redirect after successful registration
    """
    model = User
    form_class = CustomUserCreationForm
    template_name = 'user_management/create_user.html'
    success_url = reverse_lazy('login')
    
    def form_valid(self, form):
        """
        Process the valid form submission to create a new user.
        
        This method is called when valid form data has been POSTed.
        It creates the User object and displays a success message.
        
        Args:
            form: The validated form instance containing user data
            
        Returns:
            HttpResponse: Redirects to login page with success message
        """
        # Add debugging
        print("Form is valid!")
        response = super().form_valid(form)  # This saves the user object to the database
        messages.success(self.request, "Your account has been created successfully!")
        return response
    
    def form_invalid(self, form):
        """
        Handle the case when form validation fails.
        
        This method is called when invalid form data has been POSTed.
        It logs validation errors and returns the form with error messages.
        
        Args:
            form: The form instance with validation errors
            
        Returns:
            HttpResponse: Renders the same page but with error messages
        """
        # Add debugging
        print("Form is invalid!")
        print(form.errors)  # Logs the specific validation errors
        return super().form_invalid(form)
    
class PasswordChangeView(LoginRequiredMixin, UpdateView):
    """
    Handles password changes for authenticated users.
    
    This view allows logged-in users to change their password by providing
    their current password and a new password. It includes validation to ensure
    the current password is correct before making changes.
    
    Attributes:
        model: The User model to update
        form_class: The form used for password changing with validation
        template_name: The template that renders the password change form
        success_url: Where to redirect after successful password change
        
    Note:
        LoginRequiredMixin ensures only authenticated users can access this view
    """
    model = User
    form_class = CustomPasswordChangeForm
    template_name = 'user_management/change_password.html'
    success_url = reverse_lazy('core:login')

    def get_object(self, queryset=None):
        """
        Retrieve the User object to update.
        
        Instead of using a primary key from the URL, this method
        returns the currently authenticated user from the request.
        
        Args:
            queryset: Optional queryset to use (not used in this implementation)
            
        Returns:
            User: The currently authenticated user object
        """
        return self.request.user

    def form_valid(self, form):
        """
        Process the valid password change form.
        
        This method verifies that the old password is correct before
        setting and saving the new password.
        
        Security Note:
            We explicitly verify the old password as an additional security measure,
            even though the form should have already validated this.
        
        Args:
            form: The validated form with old_password and new_password
            
        Returns:
            HttpResponse: Redirects to login page on success, or shows
                         error message if old password verification fails
        """
        user = self.request.user
        if user.check_password(form.cleaned_data['old_password']):
            # Set the new password (this handles proper password hashing)
            user.set_password(form.cleaned_data['new_password'])
            user.save()
            return super().form_valid(form)
        
        # If the old password doesn't match, add an error
        form.add_error(None, 'Old password is incorrect')
        return self.form_invalid(form)
    <|MERGE_RESOLUTION|>--- conflicted
+++ resolved
@@ -13,33 +13,13 @@
 """
 
 from django.urls import reverse_lazy
-<<<<<<< HEAD
 from django.views.generic import CreateView, UpdateView
 from django.contrib.auth.mixins import LoginRequiredMixin
 from user_management.forms import CustomUserCreationForm, CustomPasswordChangeForm
-=======
-from django.views.generic import CreateView, UpdateView, ListView, DetailView, DeleteView, FormView
-from django.contrib.auth.mixins import LoginRequiredMixin, UserPassesTestMixin
-from user_management.forms import CustomUserCreationForm, CustomUserUpdateForm, CustomPasswordChangeForm
->>>>>>> b034770d
 from user_management.models import User
 from django.db.models import Q
 from django.contrib import messages
 
-<<<<<<< HEAD
-=======
-
-
-class UserDeleteView(LoginRequiredMixin, UserPassesTestMixin, DeleteView):
-    model = User
-    template_name = 'user_management/user_confirm_delete.html'
-    success_url = reverse_lazy('user_management:user_list')
-
-    def test_func(self):
-        return self.request.user.is_superuser or self.request.user.id == self.kwargs['pk']
-
-
->>>>>>> b034770d
 class UserCreateView(CreateView):
     """
     Handles new user registration through web forms.
