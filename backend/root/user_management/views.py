--- conflicted
+++ resolved
@@ -8,7 +8,7 @@
 from django.core.mail import send_mail
 from django.db.models import Q, Count
 
-<<<<<<< HEAD
+# DELETE IN PRODUCTION
 from django.http import HttpResponse
 from django.core.mail import send_mail
 
@@ -21,19 +21,7 @@
         fail_silently=False,
     )
     return HttpResponse("Test email sent. Check your inbox.")
-=======
-#New Imports
-from django.views import View
-from django.shortcuts import render, redirect
-from django.contrib import messages
-from django.shortcuts import get_object_or_404
-from .models import Forums, Replies, Likes
-from user_management.forms import ForumForm, ReplyForm
-from django.db import models
-#New Imports END
-
-
->>>>>>> 4a822458
+# DELETE IN PRODUCTION END
 
 class UserDeleteView(LoginRequiredMixin, UserPassesTestMixin, DeleteView):
     model = User
