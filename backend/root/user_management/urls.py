# backend/root/user_management/urls.py

from django.urls import path, reverse_lazy
from django.contrib.auth import views as auth_views
<<<<<<< HEAD
from user_management.views import UserCreateView, UserUpdateView, UserListView, UserDetailView, PasswordChangeView, UserDeleteView
from user_management import views
=======
from user_management.views import UserCreateView, UserUpdateView, UserListView, UserDetailView, PasswordChangeView, UserDeleteView, CreateProfileView, View
from user_management.views import ForumListView, ForumDetailView, CreateForumView, ReplyView, LikeReplyView

>>>>>>> 4a822458

urlpatterns = [
    path('create/', UserCreateView.as_view(), name='create_user'),
    path('update/<int:pk>/', UserUpdateView.as_view(), name='update_user'),
    path('', UserListView.as_view(), name='user_list'),
    path('user/<int:pk>/', UserDetailView.as_view(), name='user_detail'),
    path('delete/<int:pk>/', UserDeleteView.as_view(), name='user_confirm_delete'),
    path('change-password/', PasswordChangeView.as_view(), name='change_password'),
    path('password_reset/', auth_views.PasswordResetView.as_view(
        template_name='user_management/email/password_reset_form.html',
        email_template_name='user_management/email/password_reset_email.html',
        subject_template_name='user_management/email/password_reset_subject.txt',
        success_url=reverse_lazy('user_management:password_reset_done'),
        html_email_template_name='user_management/email/password_reset_email.html',
        from_email='UPlant <uplant.notifications@gmail.com>',
        ),
        name='password_reset'),
    path('password_reset/done/', auth_views.PasswordResetDoneView.as_view(
        template_name='user_management/email/password_reset_done.html'),
        name='password_reset_done'),
    path('reset/<uidb64>/<token>/', auth_views.PasswordResetConfirmView.as_view(
        template_name='user_management/email/password_reset_confirm.html',
        success_url=reverse_lazy('user_management:password_reset_complete')),
        name='password_reset_confirm'),
    path('reset/done/', auth_views.PasswordResetCompleteView.as_view(
        template_name='user_management/email/password_reset_complete.html'),
        name='password_reset_complete'),
<<<<<<< HEAD
    path('test-email/', views.test_email, name='test_email'),
=======
    # New Paths
    path('create-profile/', CreateProfileView.as_view(), name='create_profile'),
    path('forums/<int:forum_id>/reply/', ReplyView.as_view(), name='forum_reply'),
    path('forum/<int:forum_id>/reply/<int:parent_id>/reply/', ReplyView.as_view(), name='reply_to_reply'),
    path('forum/<int:forum_id>/reply/<int:reply_id>/like/', LikeReplyView.as_view(), name='like_reply'),
    path('forums/', ForumListView.as_view(), name='forum_list'),  
    path('forum/<int:pk>/', ForumDetailView.as_view(), name='forum_detail'),  
    path('create/forum/', CreateForumView.as_view(), name='create_forum'),  
    #New Paths END
>>>>>>> 4a822458
]<|MERGE_RESOLUTION|>--- conflicted
+++ resolved
@@ -2,14 +2,7 @@
 
 from django.urls import path, reverse_lazy
 from django.contrib.auth import views as auth_views
-<<<<<<< HEAD
-from user_management.views import UserCreateView, UserUpdateView, UserListView, UserDetailView, PasswordChangeView, UserDeleteView
-from user_management import views
-=======
-from user_management.views import UserCreateView, UserUpdateView, UserListView, UserDetailView, PasswordChangeView, UserDeleteView, CreateProfileView, View
-from user_management.views import ForumListView, ForumDetailView, CreateForumView, ReplyView, LikeReplyView
-
->>>>>>> 4a822458
+from user_management.views import UserCreateView, UserUpdateView, UserListView, UserDetailView, PasswordChangeView, UserDeleteView, CreateProfileView
 
 urlpatterns = [
     path('create/', UserCreateView.as_view(), name='create_user'),
@@ -37,17 +30,5 @@
     path('reset/done/', auth_views.PasswordResetCompleteView.as_view(
         template_name='user_management/email/password_reset_complete.html'),
         name='password_reset_complete'),
-<<<<<<< HEAD
-    path('test-email/', views.test_email, name='test_email'),
-=======
-    # New Paths
     path('create-profile/', CreateProfileView.as_view(), name='create_profile'),
-    path('forums/<int:forum_id>/reply/', ReplyView.as_view(), name='forum_reply'),
-    path('forum/<int:forum_id>/reply/<int:parent_id>/reply/', ReplyView.as_view(), name='reply_to_reply'),
-    path('forum/<int:forum_id>/reply/<int:reply_id>/like/', LikeReplyView.as_view(), name='like_reply'),
-    path('forums/', ForumListView.as_view(), name='forum_list'),  
-    path('forum/<int:pk>/', ForumDetailView.as_view(), name='forum_detail'),  
-    path('create/forum/', CreateForumView.as_view(), name='create_forum'),  
-    #New Paths END
->>>>>>> 4a822458
 ]