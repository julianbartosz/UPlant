--- conflicted
+++ resolved
@@ -30,7 +30,6 @@
     path('reset/done/', auth_views.PasswordResetCompleteView.as_view(
         template_name='user_management/email/password_reset_complete.html'),
         name='password_reset_complete'),
-<<<<<<< HEAD
     # New Paths
     path('create-account/', UserCreateView.as_view(), name='create_account'),
     path('create-profile/', CreateProfileView.as_view(), name='create_profile'),
@@ -41,6 +40,4 @@
     path('forum/<int:pk>/', ForumDetailView.as_view(), name='forum_detail'),  
     path('create/forum/', CreateForumView.as_view(), name='create_forum'),  
     #New Paths END
-=======
->>>>>>> a201ac04
 ]