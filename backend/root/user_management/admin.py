# backend/root/user_management/admin.py

from django.contrib.auth.admin import UserAdmin as BaseUserAdmin
from django.contrib.auth.forms import ReadOnlyPasswordHashField
from django import forms
from django.contrib import admin
from django.contrib.admin import SimpleListFilter
from django.utils.html import format_html
from django.utils import timezone
from django.urls import reverse
from django.db.models import Count
from django.contrib.auth.models import Group
from django.contrib.auth.forms import AuthenticationForm
from allauth.socialaccount.models import SocialAccount

from user_management.models import User


class AdminAuthenticationForm(AuthenticationForm):
    """Admin login form that uses email field instead of username"""
    username = forms.EmailField(label="Email", widget=forms.TextInput(attrs={'autofocus': True}))


admin.site.login_form = AdminAuthenticationForm


class UserCreationForm(forms.ModelForm):
    """Form for creating new users in the admin interface"""
    password1 = forms.CharField(label='Password', widget=forms.PasswordInput)
    password2 = forms.CharField(label='Password confirmation', widget=forms.PasswordInput)

    class Meta:
        model = User
        fields = ('email', 'username', 'is_active', 'is_superuser')

    def clean_password2(self):
        """Check that the two password entries match"""
        password1 = self.cleaned_data.get("password1")
        password2 = self.cleaned_data.get("password2")
        if password1 and password2 and password1 != password2:
            raise forms.ValidationError("Passwords don't match")
        return password2

    def save(self, commit=True):
        """Save the provided password in hashed format"""
        user = super().save(commit=False)
        user.set_password(self.cleaned_data["password1"])
        if commit:
            user.save()
        return user


class UserChangeForm(forms.ModelForm):
    """Form for updating users in the admin interface"""
    password = ReadOnlyPasswordHashField(
        label="Password",
        help_text=("Raw passwords are not stored, so there is no way to see this "
                  "user's password, but you can change the password using "
                  "<a href=\"../password/\">this form</a>.")
    )

    class Meta:
        model = User
        fields = ('email', 'username', 'password', 'is_active', 'is_superuser', 
                 'groups', 'user_permissions')

    def clean_password(self):
        # Return the initial value regardless of what the user provides
        return self.initial["password"]


class AccountStatusFilter(SimpleListFilter):
    """Filter for user account status"""
    title = 'Account Status'
    parameter_name = 'account_status'

    def lookups(self, request, model_admin):
        return (
            ('active', 'Active'),
            ('inactive', 'Inactive'),
            ('social', 'Social Account'),
            ('verified', 'Email Verified'),
            ('unverified', 'Email Unverified'),
        )

    def queryset(self, request, queryset):
        if self.value() == 'active':
            return queryset.filter(is_active=True)
        if self.value() == 'inactive':
            return queryset.filter(is_active=False)
        if self.value() == 'social':
            return queryset.filter(socialaccount__isnull=False).distinct()
        if self.value() == 'verified':
            return queryset.filter(emailaddress__verified=True).distinct()
        if self.value() == 'unverified':
            return queryset.filter(emailaddress__verified=False).distinct()


class GardenCountFilter(SimpleListFilter):
    """Filter for users based on number of gardens they have"""
    title = 'Garden Count'
    parameter_name = 'garden_count'

    def lookups(self, request, model_admin):
        return (
            ('none', 'No Gardens'),
            ('one', '1 Garden'),
            ('few', '2-5 Gardens'),
            ('many', '6+ Gardens'),
        )

    def queryset(self, request, queryset):
        if self.value() == 'none':
            return queryset.annotate(garden_count=Count('gardens')).filter(garden_count=0)
        if self.value() == 'one':
            return queryset.annotate(garden_count=Count('gardens')).filter(garden_count=1)
        if self.value() == 'few':
            return queryset.annotate(garden_count=Count('gardens')).filter(garden_count__range=(2, 5))
        if self.value() == 'many':
            return queryset.annotate(garden_count=Count('gardens')).filter(garden_count__gte=6)


class SocialAccountInline(admin.TabularInline):
    """Inline admin for social accounts"""
    model = SocialAccount
    extra = 0
    readonly_fields = ('provider', 'uid', 'last_login', 'date_joined')
    fields = ('provider', 'uid', 'last_login', 'date_joined')
    can_delete = False
    max_num = 0  # Don't allow additions
    
    def has_add_permission(self, request, obj=None):
        return False


class UserAdmin(BaseUserAdmin):
    """Enhanced admin interface for User model"""
    form = UserChangeForm
    add_form = UserCreationForm
    
    list_display = ('email', 'username', 'account_status', 'created_at_formatted', 
                   'last_login_formatted', 'social_accounts', 'garden_count')
    
    list_filter = ('is_superuser', 'is_active', AccountStatusFilter, GardenCountFilter, 'created_at')
    
    search_fields = ('email', 'username', 'socialaccount__uid')
    
    ordering = ('-created_at',)
    
    readonly_fields = ('created_at', 'last_login', 'social_accounts_list')
    
    fieldsets = (
        (None, {'fields': ('email', 'password')}),
        ('Personal Information', {'fields': ('username', 'zip_code')}),
        ('Account Status', {
            'fields': ('is_active', 'is_superuser'),
            'description': 'Control user access and permissions.'
        }),
        ('Permissions', {'fields': ('groups', 'user_permissions'), 'classes': ('collapse',)}),
        ('Important Dates', {'fields': ('last_login', 'created_at')}),
        ('Social Accounts', {'fields': ('social_accounts_list',)}),
    )
    
    add_fieldsets = (
        (None, {
            'classes': ('wide',),
            'fields': ('email', 'username', 'password1', 'password2', 'is_active', 'is_superuser')
        }),
    )
    
    filter_horizontal = ('groups', 'user_permissions',)
    
    def get_queryset(self, request):
        """Enhance queryset with annotations for performance"""
        queryset = super().get_queryset(request)
        queryset = queryset.annotate(
            garden_count_annotation=Count('gardens', distinct=True),
            social_count=Count('socialaccount', distinct=True)
        )
        return queryset
    
    def garden_count(self, obj):
        """Display garden count with link to filtered garden admin"""
        count = getattr(obj, 'garden_count_annotation', 0)
        if count > 0:
            url = reverse('admin:gardens_garden_changelist') + f'?user__id__exact={obj.id}'
            return format_html('<a href="{}">{} garden{}</a>', url, count, 's' if count > 1 else '')
        return '0'
    garden_count.short_description = 'Gardens'
    garden_count.admin_order_field = 'garden_count_annotation'
    
    def account_status(self, obj):
        """Display account status with color indicator"""
        if not obj.is_active:
            return format_html('<span style="color: red; font-weight: bold;">Inactive</span>')
        
        # Super users get special formatting
        if obj.is_superuser:
            return format_html('<span style="color: purple; font-weight: bold;">Admin</span>')
            
        # Check for email verification status
        try:
            has_verified = obj.emailaddress_set.filter(verified=True).exists()
        except AttributeError:  # If emailaddress_set doesn't exist
            has_verified = True  # Assume verified if not using allauth email verification
        
        if not has_verified:
            return format_html('<span style="color: orange;">Unverified</span>')
        
        return format_html('<span style="color: green;">Active</span>')
    account_status.short_description = 'Status'
    
    def created_at_formatted(self, obj):
        """Format join date for easier reading"""
        now = timezone.now()
        diff = now - obj.created_at
        
        if diff.days < 1:
            return format_html('<span style="color: green;">Today</span>')
        elif diff.days < 7:
            return format_html('<span style="color: #3CB371;">{} days ago</span>', diff.days)
        elif diff.days < 30:
            weeks = diff.days // 7
            return format_html('<span>{} week{} ago</span>', weeks, 's' if weeks > 1 else '')
<<<<<<< HEAD
        else:
            return obj.created_at.strftime("%b %d, %Y")
    created_at_formatted.short_description = 'Joined'
    created_at_formatted.admin_order_field = 'created_at'
    
    def last_login_formatted(self, obj):
        """Format last login date with coloring for recent activity"""
        if not obj.last_login:
            return 'Never'
            
        now = timezone.now()
        diff = now - obj.last_login
        
        if diff.days < 1:
            hours = diff.seconds // 3600
            if hours < 1:
                return format_html('<span style="color: green; font-weight: bold;">Just now</span>')
            return format_html('<span style="color: green;">{} hour{} ago</span>', 
                              hours, 's' if hours != 1 else '')
        elif diff.days < 7:
            return format_html('<span style="color: #3CB371;">{} day{} ago</span>', 
                              diff.days, 's' if diff.days != 1 else '')
        elif diff.days < 30:
            return format_html('<span>{} week{} ago</span>', 
                              diff.days // 7, 's' if diff.days // 7 != 1 else '')
        else:
=======
        else:
            return obj.created_at.strftime("%b %d, %Y")
    created_at_formatted.short_description = 'Joined'
    created_at_formatted.admin_order_field = 'created_at'
    
    def last_login_formatted(self, obj):
        """Format last login date with coloring for recent activity"""
        if not obj.last_login:
            return 'Never'
            
        now = timezone.now()
        diff = now - obj.last_login
        
        if diff.days < 1:
            hours = diff.seconds // 3600
            if hours < 1:
                return format_html('<span style="color: green; font-weight: bold;">Just now</span>')
            return format_html('<span style="color: green;">{} hour{} ago</span>', 
                              hours, 's' if hours != 1 else '')
        elif diff.days < 7:
            return format_html('<span style="color: #3CB371;">{} day{} ago</span>', 
                              diff.days, 's' if diff.days != 1 else '')
        elif diff.days < 30:
            return format_html('<span>{} week{} ago</span>', 
                              diff.days // 7, 's' if diff.days // 7 != 1 else '')
        else:
>>>>>>> e876ffcb
            return obj.last_login.strftime("%b %d, %Y")
    last_login_formatted.short_description = 'Last Login'
    last_login_formatted.admin_order_field = 'last_login'
    
    def social_accounts(self, obj):
        """Display social account indicators"""
        try:
            accounts = obj.socialaccount_set.all()
            if not accounts:
                return ''
                
            providers = [account.provider for account in accounts]
            provider_icons = {
                'google': '🔵',  # Blue circle for Google
            }
            
            icons = [provider_icons.get(provider, '•') for provider in providers]
            return ' '.join(icons)
        except AttributeError:
            return ''
    social_accounts.short_description = 'Social'
    
    def social_accounts_list(self, obj):
        """Display detailed social account information"""
        try:
            accounts = obj.socialaccount_set.all()
            if not accounts:
                return "No connected social accounts"
                
            html = ['<ul>']
            for account in accounts:
                html.append(f'<li><strong>{account.provider.title()}</strong>: {account.uid}</li>')
            html.append('</ul>')
            return format_html(''.join(html))
        except AttributeError:
            return "Social accounts not available"
    social_accounts_list.short_description = "Connected Social Accounts"
    
    # Custom admin actions
    actions = ['activate_users', 'deactivate_users', 'send_verification_email']
    
    def activate_users(self, request, queryset):
        """Bulk activate selected users"""
        updated = queryset.update(is_active=True)
        self.message_user(request, f"Successfully activated {updated} users.")
    activate_users.short_description = "Activate selected users"
    
    def deactivate_users(self, request, queryset):
        """Bulk deactivate selected users"""
        # Prevent deactivating yourself
        if request.user.id in queryset.values_list('id', flat=True):
            self.message_user(request, "You cannot deactivate yourself!", level='ERROR')
            return
            
        updated = queryset.update(is_active=False)
        self.message_user(request, f"Successfully deactivated {updated} users.")
    deactivate_users.short_description = "Deactivate selected users"
    
    def send_verification_email(self, request, queryset):
        """Send verification emails to selected users"""
        try:
            from allauth.account.models import EmailAddress
            count = 0
            for user in queryset:
                email_addresses = EmailAddress.objects.filter(user=user, verified=False)
                for email_address in email_addresses:
                    email_address.send_confirmation(request)
                    count += 1
            self.message_user(request, f"Sent {count} verification emails.")
        except ImportError:
            self.message_user(request, "Email verification requires django-allauth.", level='ERROR')
    send_verification_email.short_description = "Send verification emails"
    
    def get_inlines(self, request, obj=None):
        """Add SocialAccount inline only when viewing an existing user"""
        if obj:
            return [SocialAccountInline]
        return []


admin.site.unregister(Group)
admin.site.register(User, UserAdmin)<|MERGE_RESOLUTION|>--- conflicted
+++ resolved
@@ -222,7 +222,6 @@
         elif diff.days < 30:
             weeks = diff.days // 7
             return format_html('<span>{} week{} ago</span>', weeks, 's' if weeks > 1 else '')
-<<<<<<< HEAD
         else:
             return obj.created_at.strftime("%b %d, %Y")
     created_at_formatted.short_description = 'Joined'
@@ -249,34 +248,6 @@
             return format_html('<span>{} week{} ago</span>', 
                               diff.days // 7, 's' if diff.days // 7 != 1 else '')
         else:
-=======
-        else:
-            return obj.created_at.strftime("%b %d, %Y")
-    created_at_formatted.short_description = 'Joined'
-    created_at_formatted.admin_order_field = 'created_at'
-    
-    def last_login_formatted(self, obj):
-        """Format last login date with coloring for recent activity"""
-        if not obj.last_login:
-            return 'Never'
-            
-        now = timezone.now()
-        diff = now - obj.last_login
-        
-        if diff.days < 1:
-            hours = diff.seconds // 3600
-            if hours < 1:
-                return format_html('<span style="color: green; font-weight: bold;">Just now</span>')
-            return format_html('<span style="color: green;">{} hour{} ago</span>', 
-                              hours, 's' if hours != 1 else '')
-        elif diff.days < 7:
-            return format_html('<span style="color: #3CB371;">{} day{} ago</span>', 
-                              diff.days, 's' if diff.days != 1 else '')
-        elif diff.days < 30:
-            return format_html('<span>{} week{} ago</span>', 
-                              diff.days // 7, 's' if diff.days // 7 != 1 else '')
-        else:
->>>>>>> e876ffcb
             return obj.last_login.strftime("%b %d, %Y")
     last_login_formatted.short_description = 'Last Login'
     last_login_formatted.admin_order_field = 'last_login'
