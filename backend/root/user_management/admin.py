# backend/root/user_management/admin.py

from django.contrib.auth.admin import UserAdmin as BaseUserAdmin
from django.contrib.auth.forms import ReadOnlyPasswordHashField
from django import forms
from django.contrib import admin
from django.contrib.admin import SimpleListFilter
from django.utils.html import format_html
from django.utils import timezone
from django.urls import reverse
from django.db.models import Count
from django.contrib.auth.models import Group
from django.contrib.auth.forms import AuthenticationForm
from allauth.socialaccount.models import SocialAccount

from user_management.models import User


class AdminAuthenticationForm(AuthenticationForm):
    """Admin login form that uses email field instead of username"""
    username = forms.EmailField(label="Email", widget=forms.TextInput(attrs={'autofocus': True}))


admin.site.login_form = AdminAuthenticationForm


class UserCreationForm(forms.ModelForm):
    """Form for creating new users in the admin interface"""
    password1 = forms.CharField(label='Password', widget=forms.PasswordInput)
    password2 = forms.CharField(label='Password confirmation', widget=forms.PasswordInput)

    class Meta:
        model = User
        fields = ('email', 'username', 'is_active', 'is_superuser')

    def clean_password2(self):
        """Check that the two password entries match"""
        password1 = self.cleaned_data.get("password1")
        password2 = self.cleaned_data.get("password2")
        if password1 and password2 and password1 != password2:
            raise forms.ValidationError("Passwords don't match")
        return password2

    def save(self, commit=True):
        """Save the provided password in hashed format"""
        user = super().save(commit=False)
        user.set_password(self.cleaned_data["password1"])
        if commit:
            user.save()
        return user

class UserChangeForm(forms.ModelForm):
    """Form for updating users in the admin interface"""
    password = ReadOnlyPasswordHashField(
        label="Password",
        help_text=("Raw passwords are not stored, so there is no way to see this "
                  "user's password, but you can change the password using "
                  "<a href=\"../password/\">this form</a>.")
    )

    class Meta:
        model = User
<<<<<<< HEAD
        fields = ('email', 'username', 'password', 'is_active', 'is_superuser', 
                 'groups', 'user_permissions')

    def clean_password(self):
        # Return the initial value regardless of what the user provides
        return self.initial["password"]


class AccountStatusFilter(SimpleListFilter):
    """Filter for user account status"""
    title = 'Account Status'
    parameter_name = 'account_status'

    def lookups(self, request, model_admin):
        return (
            ('active', 'Active'),
            ('inactive', 'Inactive'),
            ('social', 'Social Account'),
            ('verified', 'Email Verified'),
            ('unverified', 'Email Unverified'),
        )

    def queryset(self, request, queryset):
        if self.value() == 'active':
            return queryset.filter(is_active=True)
        if self.value() == 'inactive':
            return queryset.filter(is_active=False)
        if self.value() == 'social':
            return queryset.filter(socialaccount__isnull=False).distinct()
        if self.value() == 'verified':
            return queryset.filter(emailaddress__verified=True).distinct()
        if self.value() == 'unverified':
            return queryset.filter(emailaddress__verified=False).distinct()


class GardenCountFilter(SimpleListFilter):
    """Filter for users based on number of gardens they have"""
    title = 'Garden Count'
    parameter_name = 'garden_count'

    def lookups(self, request, model_admin):
        return (
            ('none', 'No Gardens'),
            ('one', '1 Garden'),
            ('few', '2-5 Gardens'),
            ('many', '6+ Gardens'),
        )

    def queryset(self, request, queryset):
        if self.value() == 'none':
            return queryset.annotate(garden_count=Count('gardens')).filter(garden_count=0)
        if self.value() == 'one':
            return queryset.annotate(garden_count=Count('gardens')).filter(garden_count=1)
        if self.value() == 'few':
            return queryset.annotate(garden_count=Count('gardens')).filter(garden_count__range=(2, 5))
        if self.value() == 'many':
            return queryset.annotate(garden_count=Count('gardens')).filter(garden_count__gte=6)


class SocialAccountInline(admin.TabularInline):
    """Inline admin for social accounts"""
    model = SocialAccount
    extra = 0
    readonly_fields = ('provider', 'uid', 'last_login', 'date_joined')
    fields = ('provider', 'uid', 'last_login', 'date_joined')
    can_delete = False
    max_num = 0  # Don't allow additions
    
    def has_add_permission(self, request, obj=None):
        return False

=======
        fields = ("email", "username", "password", "is_superuser", "groups", "user_permissions")
>>>>>>> b034770d

class UserAdmin(BaseUserAdmin):
    """Enhanced admin interface for User model"""
    form = UserChangeForm
    add_form = UserCreationForm
    
    list_display = ('email', 'username', 'account_status', 'created_at_formatted', 
                   'last_login_formatted', 'social_accounts', 'garden_count')
    
    list_filter = ('is_superuser', 'is_active', AccountStatusFilter, GardenCountFilter, 'created_at')
    
    search_fields = ('email', 'username', 'socialaccount__uid')
    
    ordering = ('-created_at',)
    
    readonly_fields = ('created_at', 'last_login', 'social_accounts_list')
    
    fieldsets = (
        (None, {'fields': ('email', 'password')}),
        ('Personal Information', {'fields': ('username', 'zip_code')}),
        ('Account Status', {
            'fields': ('is_active', 'is_superuser'),
            'description': 'Control user access and permissions.'
        }),
        ('Permissions', {'fields': ('groups', 'user_permissions'), 'classes': ('collapse',)}),
        ('Important Dates', {'fields': ('last_login', 'created_at')}),
        ('Social Accounts', {'fields': ('social_accounts_list',)}),
    )
    
    add_fieldsets = (
        (None, {
            'classes': ('wide',),
            'fields': ('email', 'username', 'password1', 'password2', 'is_active', 'is_superuser')
        }),
    )
    
    filter_horizontal = ('groups', 'user_permissions',)
    
    def get_queryset(self, request):
        """Enhance queryset with annotations for performance"""
        queryset = super().get_queryset(request)
        queryset = queryset.annotate(
            garden_count_annotation=Count('gardens', distinct=True),
            social_count=Count('socialaccount', distinct=True)
        )
        return queryset
    
    def garden_count(self, obj):
        """Display garden count with link to filtered garden admin"""
        count = getattr(obj, 'garden_count_annotation', 0)
        if count > 0:
            url = reverse('admin:gardens_garden_changelist') + f'?user__id__exact={obj.id}'
            return format_html('<a href="{}">{} garden{}</a>', url, count, 's' if count > 1 else '')
        return '0'
    garden_count.short_description = 'Gardens'
    garden_count.admin_order_field = 'garden_count_annotation'
    
    def account_status(self, obj):
        """Display account status with color indicator"""
        if not obj.is_active:
            return format_html('<span style="color: red; font-weight: bold;">Inactive</span>')
        
        # Super users get special formatting
        if obj.is_superuser:
            return format_html('<span style="color: purple; font-weight: bold;">Admin</span>')
            
        # Check for email verification status
        try:
            has_verified = obj.emailaddress_set.filter(verified=True).exists()
        except AttributeError:  # If emailaddress_set doesn't exist
            has_verified = True  # Assume verified if not using allauth email verification
        
        if not has_verified:
            return format_html('<span style="color: orange;">Unverified</span>')
        
        return format_html('<span style="color: green;">Active</span>')
    account_status.short_description = 'Status'
    
    def created_at_formatted(self, obj):
        """Format join date for easier reading"""
        now = timezone.now()
        diff = now - obj.created_at
        
        if diff.days < 1:
            return format_html('<span style="color: green;">Today</span>')
        elif diff.days < 7:
            return format_html('<span style="color: #3CB371;">{} days ago</span>', diff.days)
        elif diff.days < 30:
            weeks = diff.days // 7
            return format_html('<span>{} week{} ago</span>', weeks, 's' if weeks > 1 else '')
        else:
            return obj.created_at.strftime("%b %d, %Y")
    created_at_formatted.short_description = 'Joined'
    created_at_formatted.admin_order_field = 'created_at'
    
    def last_login_formatted(self, obj):
        """Format last login date with coloring for recent activity"""
        if not obj.last_login:
            return 'Never'
            
        now = timezone.now()
        diff = now - obj.last_login
        
        if diff.days < 1:
            hours = diff.seconds // 3600
            if hours < 1:
                return format_html('<span style="color: green; font-weight: bold;">Just now</span>')
            return format_html('<span style="color: green;">{} hour{} ago</span>', 
                              hours, 's' if hours != 1 else '')
        elif diff.days < 7:
            return format_html('<span style="color: #3CB371;">{} day{} ago</span>', 
                              diff.days, 's' if diff.days != 1 else '')
        elif diff.days < 30:
            return format_html('<span>{} week{} ago</span>', 
                              diff.days // 7, 's' if diff.days // 7 != 1 else '')
        else:
            return obj.last_login.strftime("%b %d, %Y")
    last_login_formatted.short_description = 'Last Login'
    last_login_formatted.admin_order_field = 'last_login'
    
    def social_accounts(self, obj):
        """Display social account indicators"""
        try:
            accounts = obj.socialaccount_set.all()
            if not accounts:
                return ''
                
            providers = [account.provider for account in accounts]
            provider_icons = {
                'google': '🔵',  # Blue circle for Google
            }
            
            icons = [provider_icons.get(provider, '•') for provider in providers]
            return ' '.join(icons)
        except AttributeError:
            return ''
    social_accounts.short_description = 'Social'
    
    def social_accounts_list(self, obj):
        """Display detailed social account information"""
        try:
            accounts = obj.socialaccount_set.all()
            if not accounts:
                return "No connected social accounts"
                
            html = ['<ul>']
            for account in accounts:
                html.append(f'<li><strong>{account.provider.title()}</strong>: {account.uid}</li>')
            html.append('</ul>')
            return format_html(''.join(html))
        except AttributeError:
            return "Social accounts not available"
    social_accounts_list.short_description = "Connected Social Accounts"
    
    # Custom admin actions
    actions = ['activate_users', 'deactivate_users', 'send_verification_email']
    
    def activate_users(self, request, queryset):
        """Bulk activate selected users"""
        updated = queryset.update(is_active=True)
        self.message_user(request, f"Successfully activated {updated} users.")
    activate_users.short_description = "Activate selected users"
    
    def deactivate_users(self, request, queryset):
        """Bulk deactivate selected users"""
        # Prevent deactivating yourself
        if request.user.id in queryset.values_list('id', flat=True):
            self.message_user(request, "You cannot deactivate yourself!", level='ERROR')
            return
            
        updated = queryset.update(is_active=False)
        self.message_user(request, f"Successfully deactivated {updated} users.")
    deactivate_users.short_description = "Deactivate selected users"
    
    def send_verification_email(self, request, queryset):
        """Send verification emails to selected users"""
        try:
            from allauth.account.models import EmailAddress
            count = 0
            for user in queryset:
                email_addresses = EmailAddress.objects.filter(user=user, verified=False)
                for email_address in email_addresses:
                    email_address.send_confirmation(request)
                    count += 1
            self.message_user(request, f"Sent {count} verification emails.")
        except ImportError:
            self.message_user(request, "Email verification requires django-allauth.", level='ERROR')
    send_verification_email.short_description = "Send verification emails"
    
    def get_inlines(self, request, obj=None):
        """Add SocialAccount inline only when viewing an existing user"""
        if obj:
            return [SocialAccountInline]
        return []


admin.site.unregister(Group)
admin.site.register(User, UserAdmin)<|MERGE_RESOLUTION|>--- conflicted
+++ resolved
@@ -60,7 +60,6 @@
 
     class Meta:
         model = User
-<<<<<<< HEAD
         fields = ('email', 'username', 'password', 'is_active', 'is_superuser', 
                  'groups', 'user_permissions')
 
@@ -132,9 +131,6 @@
     def has_add_permission(self, request, obj=None):
         return False
 
-=======
-        fields = ("email", "username", "password", "is_superuser", "groups", "user_permissions")
->>>>>>> b034770d
 
 class UserAdmin(BaseUserAdmin):
     """Enhanced admin interface for User model"""
