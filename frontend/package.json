--- conflicted
+++ resolved
@@ -11,11 +11,8 @@
   },
   "dependencies": {
     "axios": "^1.8.4",
-<<<<<<< HEAD
-=======
     "crypto-js": "^4.2.0",
     "dotenv": "^16.5.0",
->>>>>>> b034770d
     "react": "^18.3.1",
     "react-dnd": "^16.0.1",
     "react-dnd-html5-backend": "^16.0.1",
