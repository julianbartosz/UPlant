--- conflicted
+++ resolved
@@ -11,12 +11,8 @@
 import './styles/app.css';
 
 function App() {
-<<<<<<< HEAD
   console.log("App component rendering");
   
-=======
-
->>>>>>> b034770d
   return (
     <UserProvider>
     <DndProvider backend={HTML5Backend}>
