--- conflicted
+++ resolved
@@ -1,20 +1,4 @@
 // frontend/src/App.jsx
-<<<<<<< HEAD
-
-import React from 'react';
-import { BrowserRouter as Router, Routes, Route, Navigate } from 'react-router-dom';
-import { DndProvider } from 'react-dnd';
-import { HTML5Backend } from 'react-dnd-html5-backend';
-import GardenDashboard from './pages/GardenDashboardPage.jsx';
-import Catalog from './pages/CatalogPage.jsx'; 
-import UserProvider from './contexts/UserProvider.jsx';
-import SettingsPage from './pages/SettingsPage.jsx';
-import './styles/app.css';
-
-function App() {
-  console.log("App component rendering");
-  
-=======
 import { BrowserRouter as Router, Routes, Route } from 'react-router-dom';
 import { DashboardPage, CatalogPage, SettingsPage, NotificationsPage } from './pages';
 import UserProvider from './contexts/UserProvider';
@@ -22,7 +6,6 @@
 
 function App() {
  
->>>>>>> e876ffcb
   return (
     <UserProvider>
       <Router basename='/app'>
