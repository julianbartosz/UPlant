--- conflicted
+++ resolved
@@ -1,4 +1,4 @@
-<<<<<<< HEAD
+
 import { BrowserRouter as Router, Routes, Route } from 'react-router-dom';
 import { DndProvider } from 'react-dnd';
 import { HTML5Backend } from 'react-dnd-html5-backend';
@@ -6,17 +6,7 @@
 import Login from './pages/Login.jsx';
 import GardenDashboard from './pages/GardenDashboard.jsx';
 import ProtectedRoute from './contexts/ProtectedRoute.jsx';
-=======
-// frontend/src/App.jsx
 
-import { DndProvider } from 'react-dnd';
-import { HTML5Backend } from 'react-dnd-html5-backend';
-import { Routes, Route } from 'react-router-dom';
-import './App.css'
-import Garden from './components/GardenSection/Garden'
-import NavBar from './components/NavBarSection/NavBar';
-import SearchPlants from './components/SearchSection/SearchPlants'
->>>>>>> 7afe81b4
 
 function App() {
   
